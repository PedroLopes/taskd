--- conflicted
+++ resolved
@@ -5,12 +5,9 @@
 Features
 - TD-39 Documents refer to "modification" and "modified" dates, need to
         collapse to one (thanks to jck).
-<<<<<<< HEAD
+- TD-41 Systemd 'taskd.service' script (thanks to Ralph Bean, Roman Inflianskas).
 - #1497 taskd ignores the host definition and always listens on 0.0.0.0
         (thanks to Anton Khirnov, Renato Alves).
-=======
-- TD-41 Systemd 'taskd.service' script (thanks to Ralph Bean, Roman Inflianskas).
->>>>>>> e62ada38
 - 'validate' command will parse/validate a JSON string or file.  Used for
   debugging Taskserver clients.
 - CRL cert is now optional (thanks to Anton Khirnov).
